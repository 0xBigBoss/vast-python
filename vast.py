#!/usr/bin/env python3

from __future__ import unicode_literals, print_function

import re
import json
import sys
import argparse
import os
import requests
import getpass



try:
    from urllib import quote_plus  # Python 2.X
except ImportError:
    from urllib.parse import quote_plus  # Python 3+


try:
    JSONDecodeError = json.JSONDecodeError
except AttributeError:
    JSONDecodeError = ValueError

try:
    input = raw_input
except NameError:
    pass

server_url_default = "https://vast.ai/api/v0"
api_key_file_base = "~/.vast_api_key"
api_key_file = os.path.expanduser(api_key_file_base)
api_key_guard = object()

class argument(object):
    def __init__(self, *args, **kwargs):
        self.args = args
        self.kwargs = kwargs

class hidden_aliases(object):
    # just a bit of a hack
    def __init__(self, l):
        self.l = l
    def __iter__(self):
        return iter(self.l)
    def __bool__(self):
        return False
    def __nonzero__(self):
        return False
    def append(self,x):
        self.l.append(x)

class apwrap(object):
    def __init__(self, *args, **kwargs):
        kwargs["formatter_class"] = argparse.RawDescriptionHelpFormatter
        self.parser = argparse.ArgumentParser(*args, **kwargs)
        self.parser.set_defaults(func=self.fail_with_help)
        self.subparsers_ = None
        self.subparser_objs = []
        self.added_help_cmd = False
        self.post_setup = []
        self.verbs = set()
        self.objs = set()

    def fail_with_help(self, *a, **kw):
        self.parser.print_help(sys.stderr)
        raise SystemExit

    def add_argument(self, *a, **kw):
        if not kw.get("parent_only"):
            for x in self.subparser_objs:
                try:
                    x.add_argument(*a, **kw)
                except argparse.ArgumentError:
                    # duplicate - or maybe other things, hopefully not
                    pass
        return self.parser.add_argument(*a, **kw)

    def subparsers(self, *a, **kw):
        if self.subparsers_ is None:
            kw["metavar"] = "command"
            kw["help"] = "command to run. one of:"
            self.subparsers_ = self.parser.add_subparsers(*a, **kw)
        return self.subparsers_

    def get_name(self, verb, obj):
        if obj:
            self.verbs.add(verb)
            self.objs.add(obj)
            name = verb + ' ' + obj
        else:
            self.objs.add(verb)
            name = verb
        return name

    def command(self, *arguments, aliases=(), help=None, **kwargs):
        help_ = help
        if not self.added_help_cmd:
            self.added_help_cmd = True

            @self.command(argument("subcommand", default=None, nargs="?"), help="print this help message")
            def help(*a, **kw):
                self.fail_with_help()

        def inner(func):
            dashed_name = func.__name__.replace("_", "-")
            verb, _, obj = dashed_name.partition("--")
            name = self.get_name(verb, obj)
            aliases_transformed = [] if aliases else hidden_aliases([])
            for x in aliases:
                verb, _, obj = x.partition(" ")
                aliases_transformed.append(self.get_name(verb, obj))
            kwargs["formatter_class"] =argparse.RawDescriptionHelpFormatter
            sp = self.subparsers().add_parser(name, aliases=aliases_transformed, help=help_, **kwargs)
            self.subparser_objs.append(sp)
            for arg in arguments:
                sp.add_argument(*arg.args, **arg.kwargs)
            sp.set_defaults(func=func)
            return func
        if len(arguments) == 1 and type(arguments[0]) != argument:
            func = arguments[0]
            arguments = []
            return inner(func)
        return inner

    def parse_args(self, argv=None, *a, **kw):
        if argv is None:
            argv = sys.argv[1:]
        argv_ = []
        for x in argv:
            if argv_ and argv_[-1] in self.verbs:
                argv_[-1] += " " + x
            else:
                argv_.append(x)
        args = self.parser.parse_args(argv_, *a, **kw)
        for func in self.post_setup:
            func(args)
        return args

parser = apwrap()

def apiurl(args, subpath, query_args=None):
    if query_args is None:
        query_args = {}
    if args.api_key is not None:
        query_args["api_key"] = args.api_key
    if query_args:
        #a_list      = [<expression> for <l-expression> in <expression>]
        '''
        vector result;
        for (l_expression: expression) {
            result.push_back(expression);
        }
        '''
        #an_iterator = (<expression> for <l-expression> in <expression>)
        return args.url + subpath + "?" + "&".join(
                "{x}={y}".format(x=x, y=quote_plus(y if isinstance(y, str) else json.dumps(y))) for x, y in query_args.items())
    else:
        return args.url + subpath

def deindent(message):
    """
    deindent a quoted string
    """
    message = re.sub(r" *$", "", message, flags=re.MULTILINE)
    indents = [len(x) for x in re.findall("^ *(?=[^ ])", message, re.MULTILINE) if len(x)]
    a = min(indents)
    message = re.sub(r"^ {," + str(a) + "}", "", message, flags=re.MULTILINE)
    return message.strip()

displayable_fields = (
    ("id",                  "ID",       "{}",       None, True),
    ("cuda_max_good",       "CUDA",     "{:0.1f}",  None, True),
    ("num_gpus",            "Num",      "{}x",     None, False),
    ("gpu_name",            "Model",    "{}",       None, True),
    ("pcie_bw",             "PCIE_BW",  "{:0.1f}",  None, True),
    ("cpu_cores_effective", "vCPUs",    "{:0.1f}",  None, True),
    ("cpu_ram",             "RAM",      "{:0.1f}",  lambda x: x/1000, False),
    ("disk_space",          "Storage",  "{:.0f}",     None, True),
    ("dph_total",           "$/hr",     "{:0.4f}",  None, True),
    ("dlperf",              "DLPerf",   "{:0.1f}",   None, True),
    ("dlperf_per_dphtotal", "DLP/$",    "{:0.1f}",   None, True),
    ("inet_up",             "Net_up",   "{:0.1f}",   None, True),
    ("inet_down",           "Net_down", "{:0.1f}",   None, True),
    ("reliability2",        "R",        "{:0.1f}",   lambda x: x * 100, True),
    ("duration",            "Max_Days", "{:0.1f}",   lambda x: x/(24.0*60.0*60.0), True),
    ("machine_id",           "machine_id", "{}",   None, True),
)

instance_fields = (
    ("id",                  "ID",       "{}",       None, True),
    ("machine_id",          "Machine",  "{}",       None, True),
    ("actual_status",       "Status",   "{}",       None, True),
    ("num_gpus",            "Num",      "{}x",     None, False),
    ("gpu_name",            "Model",    "{}",       None, True),
    ("gpu_util",            "Util. %",  "{:0.1f}",  None, True),
    ("cpu_cores_effective", "vCPUs",    "{:0.1f}",  None, True),
    ("cpu_ram",             "RAM",      "{:0.1f}",  lambda x: x/1000, False),
    ("disk_space",          "Storage",  "{:.0f}",     None, True),
    ("ssh_host",            "SSH Addr", "{}",       None, True),
    ("ssh_port",            "SSH Port", "{}",       None, True),
    ("dph_total",           "$/hr",     "{:0.4f}",  None, True),
    ("image_uuid",          "Image",    "{}",       None, True),

    #("dlperf",              "DLPerf",   "{:0.1f}",  None, True),
    #("dlperf_per_dphtotal", "DLP/$",    "{:0.1f}",  None, True),
    ("inet_up",             "Net up",   "{:0.1f}",  None, True),
    ("inet_down",           "Net down", "{:0.1f}",  None, True),
    ("reliability2",        "R",        "{:0.1f}",  lambda x: x * 100, True),
    ("label",           "Label", "{}",  None, True),
    #("duration",            "Max Days", "{:0.1f}",  lambda x: x/(24.0*60.0*60.0), True),
)

def parse_query(query_str, res=None):
    if res is None: res = {}
    if type(query_str) == list:
        query_str = " ".join(query_str)
    query_str = query_str.strip()
    opts = re.findall("([a-zA-Z0-9_]+)( *[=><!]+| +(?:[lg]te?|nin|neq|eq|not ?eq|not ?in|in) )?( *)(\[[^\]]+\]|[^ ]+)?( *)", query_str)
    #res = {}
    op_names = {
        ">=": "gte",
        ">": "gt",
        "gt": "gt",
        "gte": "gte",
        "<=": "lte",
        "<": "lt",
        "lt": "lt",
        "lte": "lte",
        "!=": "neq",
        "==": "eq",
        "=": "eq",
        "eq": "eq",
        "neq": "neq",
        "noteq": "neq",
        "not eq": "neq",
        "notin": "notin",
        "not in": "notin",
        "nin": "notin",
        "in": "in",
    };
    
    field_alias = {
        "cuda_vers":        "cuda_max_good",
        "display_active":   "gpu_display_active",
        "reliability":      "reliability2",
        "dlperf_usd":       "dlperf_per_dphtotal",
        "dph":              "dph_total",
        "flops_usd":        "flops_per_dphtotal",
    };
    
    field_multiplier = {
        "cpu_ram"   : 1000,
        "duration"  : 1.0 / (24.0*60.0*60.0),
    }
    
    fields = {
        "compute_cap",
        "cpu_cores",
        "cpu_cores_effective",
        "cpu_ram",
        "cuda_max_good",
        "driver_version",
        "disk_bw",
        "disk_space",
        "dlperf",
        "dlperf_per_dphtotal",
        "dph_total",
        "duration",
        "external",
        "flops_per_dphtotal",
        "gpu_display_active",
        #"gpu_ram_free_min",
        "gpu_mem_bw",
        "gpu_name",
        "gpu_ram",
        "has_avx",
        "host_id",
        "id",
        "inet_down",
        "inet_down_cost",
        "inet_up",
        "inet_up_cost",
        "min_bid",
        "mobo_name",
        "num_gpus",
        "pci_gen",
        "pcie_bw",
        "reliability2",
        "rentable",
        "rented",
        "storage_cost",
        "total_flops",
        "verified"
    };
    
    joined = "".join("".join(x) for x in opts)
    if joined != query_str:
        raise ValueError("Unconsumed text. Did you forget to quote your query? " + repr(joined) + " != " + repr(query_str))
    for field, op, _, value, _ in opts:
        value = value.strip(",[]")
        v = res.setdefault(field, {})
        op = op.strip()
        op_name = op_names.get(op)
        
        if field in field_alias:
            field = field_alias[field];
            
        
        if not field in fields:
            print("Warning: Unrecognized field: {}, see list of recognized fields.".format(field), file=sys.stderr);
        if not op_name:
            raise ValueError("Unknown operator. Did you forget to quote your query? " + repr(op).strip("u"))
        if op_name in ["in", "notin"]:
            value = [x.strip() for x in value.split(",") if x.strip()]
        if not value:
            raise ValueError("Value cannot be blank. Did you forget to quote your query? " + repr((field, op, value)))
        if not field:
            raise ValueError("Field cannot be blank. Did you forget to quote your query? " + repr((field, op, value)))
        if value in ["?", "*", "any"]:
            if op_name != "eq":
                raise ValueError("Wildcard only makes sense with equals.")
            if field in v:
                del v[field]
            if field in res:
                del res[field]
            continue

        if field in field_multiplier:
            value = str(float(value) * field_multiplier[field]);

        v[op_name] = value
        res[field] = v;
    return res

def display_table(rows, fields):
    header = [name for _, name, _, _, _ in fields]
    out_rows = [header]
    lengths = [len(x) for x in header]
    for instance in rows:
        row = []
        out_rows.append(row)
        for key, name, fmt, conv, _ in fields:
            conv = conv or (lambda x: x)
            val = instance.get(key, None)
            if val is None:
                s = "-"
            else:
                val = conv(val)
                s = fmt.format(val)
            s = s.replace(' ', '_')
            idx = len(row)
            lengths[idx] = max(len(s), lengths[idx])
            row.append(s)
    for row in out_rows:
        out = []
        for l, s, f in zip(lengths, row, fields):
            _, _, _, _, ljust = f
            if ljust:
                s = s.ljust(l)
            else:
                s = s.rjust(l)
            out.append(s)
        print("  ".join(out))

@parser.command(
    argument("-t", "--type", default="on-demand", help="Show 'bid'(interruptible) or 'on-demand' offers. default: on-demand"),
    argument("-i", "--interruptible", dest="type", const="bid", action="store_const", help="Alias for --type=bid"),
    argument("-b", "--bid", dest="type", const="bid", action="store_const", help="Alias for --type=bid"),
    argument("-d", "--on-demand", dest="type", const="on-demand", action="store_const", help="Alias for --type=on-demand"),
    argument("-n", "--no-default", action="store_true", help="Disable default query"),
    argument("--disable-bundling", action="store_true", help="Show identical offers. This request is more heavily rate limited."),
    argument("--storage", type=float, default=5.0, help="Amount of storage to use for pricing, in GiB. default=5.0GiB"),
    argument("-o", "--order", type=str, help="Comma-separated list of fields to sort on. postfix field with - to sort desc. ex: -o 'num_gpus,total_flops-'.  default='score-'", default='score-'),
    argument("query",            help="Query to search for. default: 'external=false rentable=true verified=true', pass -n to ignore default", nargs="*", default=None),
    usage="vast search offers [--help] [--api-key API_KEY] [--raw] <query>",
    epilog=deindent("""
        Query syntax:
        
            query = comparison comparison...
            comparison = field op value
            field = <name of a field>
            op = one of: <, <=, ==, !=, >=, >, in, notin
            value = <bool, int, float, etc> | 'any'
        
        note: to pass '>' and '<' on the command line, make sure to use quotes

           
        Examples:
        
            ./vast search offers 'compute_cap > 610 total_flops < 5'
            ./vast search offers 'reliability > 0.99  num_gpus>=4' -o 'num_gpus-'
            ./vast search offers 'rentable = any'
       
        Available fields:
            
              Name                  Type       Description

            compute_cap:            int       cuda compute capability*100  (ie:  650 for 6.5, 700 for 7.0)
            cpu_cores:              int       # virtual cpus
            cpu_cores_effective:    float     # virtual cpus you get
            cpu_ram:                float     system RAM in gigabytes
            cuda_vers:              float     cuda version
            disk_bw:                float     disk read bandwidth, in MB/s
            disk_space:             float     disk storage space, in GB
            dlperf:                 float     DL-perf score  (see FAQ for explanation)
            dlperf_usd:             float     DL-perf/$
            dph:                    float     $/hour rental cost
            duration:               float     max rental duration in days
            external:               bool      show external offers
            flops_usd:              float     TFLOPs/$
            gpu_mem_bw:             float     GPU memory bandwidth in GB/s
            gpu_ram:                float     GPU RAM in GB
            gpu_frac:               float     Ratio of GPUs in the offer to gpus in the system
            has_avx:                bool      CPU supports AVX instruction set.
            id:                     int       instance unique ID
            inet_down:              float     internet download speed in Mb/s
            inet_down_cost:         float     internet download bandwidth cost in $/GB
            inet_up:                float     internet upload speed in Mb/s
            inet_up_cost:           float     internet upload bandwidth cost in $/GB
            min_bid:                float     current minimum bid price in $/hr for interruptible
            num_gpus:               int       # of GPUs
            pci_gen:                float     PCIE generation
            pcie_bw:                float     PCIE bandwidth (CPU to GPU)
            reliability:            float     machine reliability score (see FAQ for explanation)
            rentable:               bool      is the instance currently rentable
            rented:                 bool      is the instance currently rented
            storage_cost:           float     storage cost in $/GB/month
            total_flops:            float     total TFLOPs from all GPUs
            verified:               bool      is the machine verified
    """),
    aliases=hidden_aliases(["search instances"]),
)
def search__offers(args):
    field_alias = {
        "cuda_vers"     : "cuda_max_good",
        "reliability"   : "reliability2",
        "dlperf_usd"    : "dlperf_per_dphtotal",
        "dph"           : "dph_total",
        "flops_usd"     : "flops_per_dphtotal",
    };

    try:

        if args.no_default:
            query = {}
        else:
            query = { "verified":{"eq":True}, "external":{"eq":False}, "rentable":{"eq":True} }
    
        if args.query is not None:
            query = parse_query(args.query, query)
        #print("query length: {}".format(len(query)));
        #for k,q in query.items():
            #print("{} {}".format(k, q));
        order = []
        for name in args.order.split(","):
            name = name.strip()
            if not name: continue
            direction = "asc"
            if name.strip("-") != name:
                direction = "desc"
            field = name.strip("-");
            if field in field_alias:
                field = field_alias[field];
            order.append([field, direction])

        query["order"] = order
        query["type"]  = args.type
        # For backwards compatibility, support --type=interruptible option
        if query["type"] == 'interruptible':
            query["type"] = 'bid'
        if args.disable_bundling:
            query["disable_bundling"] = True
    except ValueError as e:
        print("Error: ", e)
        return 1
    
    url = apiurl(args, "/bundles", {"q":query});
    #url = apiurl(args, "/bundles") + "?q=" + quote_plus(json.dumps(query));
    r = requests.get(url);
    r.raise_for_status()
    rows = r.json()["offers"]
    if args.raw:
        print(json.dumps(rows, indent=1, sort_keys=True))
    else:
        #print(url);
        #print("{N} instances types: ".format(N=len(rows)) );
        display_table(rows, displayable_fields)


@parser.command(
    usage="vast show instances [--api-key API_KEY] [--raw]",
)
def show__instances(args):
    req_url = apiurl(args, "/instances", {"owner": "me"});
    r = requests.get(req_url);
    r.raise_for_status()
    rows = r.json()["instances"]
    if args.raw:
        print(json.dumps(rows, indent=1, sort_keys=True))
    else:
        display_table(rows, instance_fields)
        #print("{N} instances: ".format(N=len(rows)) );
        #print("%-10s%-10s%-12s%-5s%-14s%-7s%-7s%-8s%-10s%-14s%-10s%-8s%-12s" % ("Instance", "Machine", "Status", "#", "GPUs", "util%", "vCPUs", "RAM", "Storage", "SSH Addr", "SSH Port", "$/hr", "Image"));
        #for instance in rows:
        #    gpu_util = 0;
        #    if (instance["gpu_util"] is not None): 
        #        gpu_util = int(instance["gpu_util"]);
        #    cost = str(float(instance["dph_total"]));
        #    print("%-10s%-10s%-12s%-2s x %-16s%-6i%-5i%3iGB   %5iGB   %-16s%-9s%-8s%-12s" % (instance["id"], instance["machine_id"], instance["actual_status"], 1*instance["num_gpus"], instance["gpu_name"], gpu_util, int(instance["cpu_cores"]), int(instance["cpu_ram"])/1000, int(instance["disk_space"]), instance["ssh_host"], instance["ssh_port"], cost[0:5], instance["image_uuid"]));
        #    #print("{id}: {json}".format(id=instance["id"], json=json.dumps(instance, indent=4, sort_keys=True)))



@parser.command(
    usage="vast show invoices",
)
def show__invoices(args):
    req_url = apiurl(args, "/users/me/invoices");
    print(req_url);
    r = requests.get(req_url);
    r.raise_for_status()
    rows = r.json()["invoices"]
    print(json.dumps(rows, indent=1, sort_keys=True))



@parser.command(
    argument("-q", "--quiet", action="store_true", help="only display numeric ids"),
    usage = "vast show machines [OPTIONS]",
)
def show__machines(args):
    req_url = apiurl(args, "/machines", {"owner": "me"});
    r = requests.get(req_url);
    r.raise_for_status()
    rows = r.json()["machines"]
    if args.raw:
        print(json.dumps(rows, indent=1, sort_keys=True))
    else:
        for machine in rows:
            if args.quiet:
                print("{id}".format(id=machine["id"]))
            else:
                print("{N} machines: ".format(N=len(rows)) );
                print("{id}: {json}".format(id=machine["id"], json=json.dumps(machine, indent=4, sort_keys=True)))


@parser.command(
    argument("id",                  help="id of machine to list", type=int),
    argument("-g", "--price_gpu",   help="per gpu rental price in $/hour  (price for active instances)", type=float),
    argument("-s", "--price_disk",  help="storage price in $/GB/month (price for inactive instances), default: $0.15/GB/month", type=float),
    argument("-u", "--price_inetu", help="price for internet upload bandwidth in $/GB", type=float),
    argument("-d", "--price_inetd", help="price for internet download bandwidth in $/GB", type=float),
    argument("-m", "--min_chunk", help="minimum amount of gpus", type=int),
    argument("-e", "--end_date", help="unix timestamp of the available until date (optional)", type=int),
    usage = "vast list machine id [--price_gpu PRICE_GPU] [--price_inetu PRICE_INETU] [--price_inetd PRICE_INETD] [--api-key API_KEY]",
)
def list__machine(args):
    #req_url = args.url + "/machines/create_asks/?user_id=" + str(args.user);
    req_url = apiurl(args, "/machines/create_asks/");

    #print("PUT " + req_url);
    r = requests.put(req_url, json = {'machine':args.id, 'price_gpu':args.price_gpu, 'price_disk':args.price_disk, 'price_inetu':args.price_inetu, 'price_inetd':args.price_inetd, 'min_chunk':args.min_chunk, 'end_date':args.end_date  } );
    
    if (r.status_code == 200) :
        #print(r.text);
        rj = r.json();
        if (rj["success"]) :
            price_gpu_   = str(args.price_gpu) if args.price_gpu is not None else "def";
            price_inetu_ = str(args.price_inetu);
            price_inetd_ = str(args.price_inetd);
            min_chunk_ = str(args.min_chunk);
            end_date_ = str(args.end_date);
            print("offers created for machine {args.id},  @ ${price_gpu_}/gpu/day, ${price_inetu_}/GB up, ${price_inetd_}/GB down, {min_chunk_}/min gpus, till {end_date_}".format(**locals()));
        else :
            print(rj["msg"]);
    else :
        print(r.text);
        print("failed with error {r.status_code}".format(**locals()));


@parser.command(
    argument("id",          help="id of machine to unlist", type=int),
    usage = "vast unlist machine <id>",
)
def unlist__machine(args):
    req_url = apiurl(args, "/machines/{machine_id}/asks/".format(machine_id = args.id));
    #req_url = args.url + "/machines/{machine_id}/asks/".format(machine_id = args.id);
    #print(req_url);
    r = requests.delete(req_url);
    
    if (r.status_code == 200) :
        #print(r.text);
        rj = r.json();
        if (rj["success"]) :
            print("all offers for machine {machine_id} removed, machine delisted.".format(machine_id = args.id));
        else :
            print(rj["msg"]);
    else :
        print(r.text);
        print("failed with error {r.status_code}".format(**locals()));


@parser.command(
    argument("id",          help="id of machine to remove default instance from", type=int),
)
def remove__defjob(args):

    req_url = apiurl(args, "/machines/{machine_id}/defjob/".format(machine_id = args.id));
    #print(req_url);
    r = requests.delete(req_url);
    
    if (r.status_code == 200) :
        #print(r.text);
        rj = r.json();
        if (rj["success"]) :
            print("default instance for machine {machine_id} removed.".format(machine_id = args.id));
        else :
            print(rj["msg"]);
    else :
        print(r.text);
        print("failed with error {r.status_code}".format(**locals()));





def set_ask(args):
    print("set asks!\n");


@parser.command(
    argument("id",            help="id of instance to start/restart", type=int),
    usage = "vast start instance <id> [--raw]",
)
def start__instance(args):
    url = apiurl(args, "/instances/{id}/".format(id=args.id))
    r = requests.put(url, json={
        "state": "running"
    })
    r.raise_for_status()

    if (r.status_code == 200) :
        rj = r.json();
        if (rj["success"]) :
            print("starting instance {args.id}.".format(**(locals())) );
        else :
            print(rj["msg"]);
    else :
        print(r.text);
        print("failed with error {r.status_code}".format(**locals()));


@parser.command(
    argument("id",            help="id of instance to stop", type=int),
    usage = "vast stop instance [--raw] <id>",
)
def stop__instance(args):
    url = apiurl(args, "/instances/{id}/".format(id=args.id))
    r = requests.put(url, json={
        "state": "stopped"
    })
    r.raise_for_status()

    if (r.status_code == 200) :
        rj = r.json();
        if (rj["success"]) :
            print("stopping instance {args.id}.".format(**(locals())) );
        else :
            print(rj["msg"]);
    else :
        print(r.text);
        print("failed with error {r.status_code}".format(**locals()));

@parser.command(
    argument("id",            help="id of instance to label", type=int),
    argument("label",         help="label to set", type=str),
    usage = "vast label instance <id> <label>",
)
def label__instance(args):
    url = apiurl(args, "/instances/{id}/".format(id=args.id))
    r = requests.put(url, json={
        "label": args.label
    })
    r.raise_for_status()

    rj = r.json();
    if rj["success"]:
        print("label for {args.id} set to {args.label}.".format(**(locals())) );
    else :
        print(rj["msg"]);


@parser.command(
    argument("id",            help="id of instance to delete", type=int),
    usage="vast destroy instance id [-h] [--api-key API_KEY] [--raw]"
)
def destroy__instance(args):
    url = apiurl(args, "/instances/{id}/".format(id=args.id))
    r = requests.delete(url, json={})
    r.raise_for_status()
    

    if (r.status_code == 200) :
        rj = r.json();
        if (rj["success"]) :
            print("destroying instance {args.id}.".format(**(locals())) );
        else :
            print(rj["msg"]);
    else :
        print(r.text);
        print("failed with error {r.status_code}".format(**locals()));


        
@parser.command(
    argument("id",            help="id of machine to launch default instance on", type=int),
    argument("--price_gpu",   help="per gpu rental price in $/hour", type=float),
    argument("--price_inetu", help="price for internet upload bandwidth in $/GB", type=float),
    argument("--price_inetd", help="price for internet download bandwidth in $/GB", type=float),
    argument("--image",       help="docker container image to launch", type=str),
    argument("--args",        nargs=argparse.REMAINDER, help="list of arguments passed to container launch"),
    usage="vast set defjob id [--api-key API_KEY] [--price_gpu PRICE_GPU] [--price_inetu PRICE_INETU] [--price_inetd PRICE_INETD] [--image IMAGE] [--args ...]"
)
def set__defjob(args):
    #req_url = args.url + "/machines/create_asks/?user_id=" + str(args.user);
    req_url    = apiurl(args, "/machines/create_bids/");

    #print("PUT " + req_url);
    r = requests.put(req_url, json = 
        {'machine':args.id, 'price_gpu':args.price_gpu, 'price_inetu':args.price_inetu, 'price_inetd':args.price_inetd,
         'image':args.image, 'args':args.args } );
    
    if (r.status_code == 200) :
        #print(r.text);
        rj = r.json();
        if (rj["success"]) :
            print("bids created for machine {args.id},  @ ${args.price_gpu}/gpu/day, ${args.price_inetu}/GB up, ${args.price_inetd}/GB down".format(**locals()));
        else :
            print(rj["msg"]);
    else :
        print(r.text);
        print("failed with error {r.status_code}".format(**locals()));








#def delete_bid(args):
#    print("delete bids!\n");
#
#def set_bid(args):
#    print("set bids!\n");
#
#
#def accept_bid(args):
#    print("accept bid!\n");

@parser.command(
    argument("id",            help="id of instance type to launch", type=int),
    argument("--price",       help="per machine bid price in $/hour", type=float),
    argument("--disk",        help="size of local disk partition in GB", type=float, default=10),
    argument("--image",       help="docker container image to launch", type=str),
    argument("--label",       help="label to set on the instance", type=str),
    argument("--onstart",     help="filename to use as onstart script", type=str),
    argument("--onstart-cmd", help="contents of onstart script as single argument", type=str),
    argument("--jupyter",     help="Launch as a jupyter instance instead of an ssh instance.", action="store_true"),
    argument("--jupyter-dir", help="For runtype 'jupyter', directory in instance to use to launch jupyter. Defaults to image's working directory.", type=str),
    argument("--jupyter-lab", help="For runtype 'jupyter', Launch instance with jupyter lab.", action="store_true"),
    argument("--lang-utf8",   help="Workaround for images with locale problems: install and generate locales before instance launch, and set locale to C.UTF-8.", action="store_true"),
    argument("--python-utf8", help="Workaround for images with locale problems: set python's locale to C.UTF-8.", action="store_true"),
    argument("--extra",       help=argparse.SUPPRESS),
    argument("--args",        nargs=argparse.REMAINDER, help="DEPRECATED: list of arguments passed to container launch. Onstart is recommended for this purpose."),
    argument("--create-from", help="Existing instance id to use as basis for new instance. Instance configuration should usually be identical, as only the difference from the base image is copied.", type=str),
    argument("--force",       help="Skip sanity checks when creating from an existing instance", action="store_true"),
    usage = "vast create instance id [OPTIONS] [--args ...]",
)
def create__instance(args):
    if args.onstart:
        with open(args.onstart, "r") as reader:
            args.onstart_cmd = reader.read()
    runtype = 'ssh'
    if args.args:
        runtype = 'args'
    if args.jupyter_dir or args.jupyter_lab:
        args.jupyter = True
    if args.jupyter and runtype == 'args':
        print("Error: Can't use --jupyter and --args together. Try --onstart or --onstart-cmd instead of --args.", file=sys.stderr)
        return 1
    if args.jupyter:
        runtype = 'jupyter'

    url = apiurl(args, "/asks/{id}/".format(id=args.id))
    r = requests.put(url, json={
        "client_id": "me",
        "image": args.image,
        "args":  args.args,
        "price": args.price,
        "disk":  args.disk,
        "label": args.label,
        "extra": args.extra,
        "onstart": args.onstart_cmd,
        "runtype": runtype,
        "python_utf8": args.python_utf8,
        "lang_utf8": args.lang_utf8,
        "use_jupyter_lab": args.jupyter_lab,
        "jupyter_dir": args.jupyter_dir,
        "create_from": args.create_from,
        "force": args.force
    })
    r.raise_for_status()
    if args.raw:
        print(json.dumps(r.json(), indent=1))
    else:
        print("Started. {}".format(r.json()))

@parser.command(
    argument("id",            help="id of instance type to change bid", type=int),
    argument("--price",       help="per machine bid price in $/hour", type=float),
    usage = "vast change bid id [--price PRICE]",
    epilog = deindent("""
        Change the current bid price of instance id to PRICE.
        If PRICE is not specified, then a winning bid price is used as the default.
    """),
)
def change__bid(args):
    url = apiurl(args, "/instances/bid_price/{id}/".format(id=args.id))
    r = requests.put(url, json={
        "client_id": "me",
        "price" : args.price,
    })
    r.raise_for_status()
    print("Per gpu bid price changed".format(r.json()))


@parser.command(
    argument("id",            help="id of machine to set min bid price for", type=int),
    argument("--price",       help="per gpu min bid price in $/hour", type=float),
    usage = "vast set min_bid id [--price PRICE]",
    epilog = deindent("""
        Change the current min bid price of machine id to PRICE.
    """),
)
def set__min_bid(args):
    url = apiurl(args, "/machines/{id}/minbid/".format(id=args.id))
    r = requests.put(url, json={
        "client_id": "me",
        "price" : args.price,
    })
    r.raise_for_status()
    print("Per gpu min bid price changed".format(r.json()))




@parser.command(
    argument("new_api_key",    help="Api key to set as currently logged in user"),
    usage = "vast set api-key APIKEY",
)
def set__api_key(args):
    with open(api_key_file, "w") as writer:
        writer.write(args.new_api_key)
    print("Your api key has been saved in {}".format(api_key_file_base))

#def _load_sshkey(arg):
#    if arg is not None and os.path.exists(arg):
#        with open(arg, "r") as reader:
#            return reader.read()
#    return arg
login_deprecated_message = """
login via the command line is no longer supported.
go to https://vast.ai/console/cli in a web browser to get your api key, then run:

    vast set api-key YOUR_API_KEY_HERE
"""

@parser.command(
<<<<<<< HEAD
    argument("email",    help="Email"),
    argument("password",    help="Password"),
    #argument("--ssh-key",     help="The SSH Pubkey you'd like to use to connect to containers"),
    #usage = "vast create account [--api-key API_KEY] [--ssh-key SSH_KEY] USERNAME PASSWORD",
    usage = "vast create account [--api-key API_KEY] USERNAME PASSWORD",
=======
    argument("ignored", nargs="*"),
    usage = login_deprecated_message
>>>>>>> e983dc5a
)
def create__account(args):
    print(login_deprecated_message)

@parser.command(
<<<<<<< HEAD
    argument("username",    help="Username or Email", nargs="?", default=None),
    argument("password",    help="Password", nargs="?", default=None),
    #argument("--ssh-key",     help="The SSH Pubkey you'd like to use to connect to containers"),
    #usage = "vast login [--username USERNAME] [--password PASSWORD] [--api-key API_KEY] [--ssh-key SSH_KEY]",
    usage = "vast login [--username USERNAME] [--password PASSWORD] [--api-key API_KEY]",
=======
    argument("ignored", nargs="*"),
    usage = login_deprecated_message,
>>>>>>> e983dc5a
)
def login(args):
    print(login_deprecated_message)

def main():
    parser.add_argument("--url", help="server REST api url", default=server_url_default)
    parser.add_argument("--raw", action="store_true", help="output machine-readable json");
    parser.add_argument("--api-key",     help="api key. defaults to using the one stored in {}".format(api_key_file_base), type=str, required=False, default=api_key_guard)

    args = parser.parse_args()
    if args.api_key is api_key_guard:
        if os.path.exists(api_key_file):
            with open(api_key_file, "r") as reader:
                args.api_key = reader.read().strip()
        else:
            args.api_key = None
    try:
        sys.exit(args.func(args) or 0)
    except requests.exceptions.HTTPError as e :
        try:
            errmsg = e.response.json().get("msg");
        except JSONDecodeError:
            if e.response.status_code == 401:
                errmsg = "Please log in or sign up"
            else:
                errmsg = "(no detail message supplied)"
        print("failed with error {e.response.status_code}: {errmsg}".format(**locals()));


if __name__ == "__main__":
    try:
        main()
    except (KeyboardInterrupt, BrokenPipeError):
        pass<|MERGE_RESOLUTION|>--- conflicted
+++ resolved
@@ -879,31 +879,15 @@
 """
 
 @parser.command(
-<<<<<<< HEAD
-    argument("email",    help="Email"),
-    argument("password",    help="Password"),
-    #argument("--ssh-key",     help="The SSH Pubkey you'd like to use to connect to containers"),
-    #usage = "vast create account [--api-key API_KEY] [--ssh-key SSH_KEY] USERNAME PASSWORD",
-    usage = "vast create account [--api-key API_KEY] USERNAME PASSWORD",
-=======
     argument("ignored", nargs="*"),
     usage = login_deprecated_message
->>>>>>> e983dc5a
 )
 def create__account(args):
     print(login_deprecated_message)
 
 @parser.command(
-<<<<<<< HEAD
-    argument("username",    help="Username or Email", nargs="?", default=None),
-    argument("password",    help="Password", nargs="?", default=None),
-    #argument("--ssh-key",     help="The SSH Pubkey you'd like to use to connect to containers"),
-    #usage = "vast login [--username USERNAME] [--password PASSWORD] [--api-key API_KEY] [--ssh-key SSH_KEY]",
-    usage = "vast login [--username USERNAME] [--password PASSWORD] [--api-key API_KEY]",
-=======
     argument("ignored", nargs="*"),
     usage = login_deprecated_message,
->>>>>>> e983dc5a
 )
 def login(args):
     print(login_deprecated_message)
